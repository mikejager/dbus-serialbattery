--- conflicted
+++ resolved
@@ -16,11 +16,8 @@
 from lltjbd import LltJbd
 from daly import Daly
 from ant import Ant
-<<<<<<< HEAD
 from jkbms import Jkbms
-=======
 from sinowealth import Sinowealth
->>>>>>> 404d8941
 #from mnb import MNB
 
 # Logging
@@ -45,11 +42,8 @@
             Ant(port=_port, baud=19200),
             Daly(port=_port, baud=9600, address=b"\x40"),
             Daly(port=_port, baud=9600, address=b"\x80"),
-<<<<<<< HEAD
             Jkbms(port=_port, baud=115200),
-=======
             Sinowealth(port=_port, baud=9600),
->>>>>>> 404d8941
             # MNB(port=_port, baud=9600),
         ]
 
